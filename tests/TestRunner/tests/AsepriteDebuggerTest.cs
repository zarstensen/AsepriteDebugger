--- conflicted
+++ resolved
@@ -149,11 +149,7 @@
         });
 
         [Fact]
-<<<<<<< HEAD
-        public async Task logMessageToClient() => await testAsepriteDebugger(timeout: 3, "log_message.lua", no_websocket_logging: false, test_func: async ws =>
-=======
         public async Task logMessageToClient() => await testAsepriteDebugger(timeout: 30, "log_message.lua", no_websocket_logging: false, test_func: async ws =>
->>>>>>> f3af5eef
         {
             server_state = "Connected";
 
@@ -178,11 +174,7 @@
         /// Test if the debugger responds correctly to an initialize request.
         /// </summary>
         [Fact]
-<<<<<<< HEAD
-        public async Task initializeDebugger() => await testAsepriteDebugger(timeout: 59, "initialize_test.lua", async ws =>
-=======
         public async Task initializeDebugger() => await testAsepriteDebugger(timeout: 30, "initialize_test.lua", async ws =>
->>>>>>> f3af5eef
         {
             server_state = "Connected";
             JObject initialize_request = parseRequest("initialize_test/initialize_request.json");
@@ -216,11 +208,7 @@
         /// Test if breakpoints are set and hit correctly.
         /// </summary>
         [Fact]
-<<<<<<< HEAD
-        public async Task settingAndHittingBreakpoints() => await testAsepriteDebugger(timeout: 59, "breakpoints_test.lua", async ws =>
-=======
         public async Task settingAndHittingBreakpoints() => await testAsepriteDebugger(timeout: 30, "breakpoints_test.lua", async ws =>
->>>>>>> f3af5eef
         {
             server_state = "Connected";
 
